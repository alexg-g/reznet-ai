{
  "name": "reznet-ai-frontend",
  "version": "1.0.0",
  "private": true,
  "scripts": {
    "dev": "next dev",
    "build": "next build",
    "start": "next start",
    "lint": "next lint",
<<<<<<< HEAD
    "analyze": "ANALYZE=true npm run build"
=======
    "test": "jest --watch",
    "test:ci": "jest --ci --coverage"
>>>>>>> 1b5dcf0a
  },
  "dependencies": {
    "clsx": "^2.1.0",
    "date-fns": "^4.1.0",
    "lucide-react": "^0.548.0",
    "next": "^14.2.33",
    "prism-react-renderer": "^2.3.1",
    "react": "^18.2.0",
    "react-dom": "^18.2.0",
    "react-markdown": "^10.1.0",
    "remark-gfm": "^4.0.0",
    "socket.io-client": "^4.7.4",
    "zustand": "^4.5.0"
  },
  "devDependencies": {
<<<<<<< HEAD
    "@next/bundle-analyzer": "^16.0.1",
=======
    "@testing-library/jest-dom": "^6.1.5",
    "@testing-library/react": "^14.1.2",
    "@testing-library/user-event": "^14.5.1",
    "@types/jest": "^29.5.11",
>>>>>>> 1b5dcf0a
    "@types/node": "^20.11.16",
    "@types/react": "^18.2.52",
    "@types/react-dom": "^18.2.18",
    "autoprefixer": "^10.4.17",
    "eslint": "^8.56.0",
    "eslint-config-next": "14.1.0",
    "jest": "^29.7.0",
    "jest-environment-jsdom": "^29.7.0",
    "postcss": "^8.4.35",
    "tailwindcss": "^3.4.1",
    "typescript": "^5.3.3"
  }
}<|MERGE_RESOLUTION|>--- conflicted
+++ resolved
@@ -7,12 +7,9 @@
     "build": "next build",
     "start": "next start",
     "lint": "next lint",
-<<<<<<< HEAD
-    "analyze": "ANALYZE=true npm run build"
-=======
+    "analyze": "ANALYZE=true npm run build",
     "test": "jest --watch",
     "test:ci": "jest --ci --coverage"
->>>>>>> 1b5dcf0a
   },
   "dependencies": {
     "clsx": "^2.1.0",
@@ -28,14 +25,11 @@
     "zustand": "^4.5.0"
   },
   "devDependencies": {
-<<<<<<< HEAD
     "@next/bundle-analyzer": "^16.0.1",
-=======
     "@testing-library/jest-dom": "^6.1.5",
     "@testing-library/react": "^14.1.2",
     "@testing-library/user-event": "^14.5.1",
     "@types/jest": "^29.5.11",
->>>>>>> 1b5dcf0a
     "@types/node": "^20.11.16",
     "@types/react": "^18.2.52",
     "@types/react-dom": "^18.2.18",
