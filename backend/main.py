"""
RezNet AI - Main FastAPI Application
Local MVP Version
"""

from fastapi import FastAPI, Request
from fastapi.middleware.cors import CORSMiddleware
from fastapi.responses import JSONResponse
import os
from dotenv import load_dotenv
from contextlib import asynccontextmanager
import time
import logging

<<<<<<< HEAD
from routers import channels, agents, tasks, workflows, workspace, uploads, websocket_stats
=======
from routers import channels, agents, tasks, workflows, workspace, uploads, agent_templates
>>>>>>> 1b5dcf0a
from websocket import manager as websocket_manager  # Import full module to register event handlers
from websocket.manager import socket_app
from core.database import engine, Base
from core.config import settings

# Load environment variables
load_dotenv()

# Configure logging for query profiling
logging.basicConfig(level=logging.INFO)
logger = logging.getLogger(__name__)


@asynccontextmanager
async def lifespan(app: FastAPI):
    """Startup and shutdown events"""
    # Startup
    import datetime
    startup_time = datetime.datetime.now().isoformat()
    print("🚀 Starting RezNet AI...")
    print(f"⏰ Startup Time: {startup_time}")
    print(f"📊 Database: {settings.DATABASE_URL[:50]}...")

    # LLM Provider Information
    print(f"\n🤖 LLM Provider: {settings.DEFAULT_LLM_PROVIDER}")

    if settings.DEFAULT_LLM_PROVIDER == "anthropic":
        print(f"   └─ Model: {settings.ANTHROPIC_DEFAULT_MODEL}")
    elif settings.DEFAULT_LLM_PROVIDER == "openai":
        print(f"   └─ Model: {settings.OPENAI_DEFAULT_MODEL}")
    elif settings.DEFAULT_LLM_PROVIDER == "ollama":
        print(f"   └─ Model: {settings.OLLAMA_DEFAULT_MODEL}")
        print(f"   └─ Host: {settings.OLLAMA_HOST}")

    # Show all configured providers
    print(f"\n🔧 Available Providers:")
    if settings.ANTHROPIC_API_KEY:
        indicator = "✓" if settings.DEFAULT_LLM_PROVIDER == "anthropic" else " "
        print(f"   [{indicator}] Anthropic (Claude) - {settings.ANTHROPIC_DEFAULT_MODEL}")
    if settings.OPENAI_API_KEY:
        indicator = "✓" if settings.DEFAULT_LLM_PROVIDER == "openai" else " "
        print(f"   [{indicator}] OpenAI (GPT) - {settings.OPENAI_DEFAULT_MODEL}")
    if settings.USE_OLLAMA:
        indicator = "✓" if settings.DEFAULT_LLM_PROVIDER == "ollama" else " "
        print(f"   [{indicator}] Ollama (Local) - {settings.OLLAMA_DEFAULT_MODEL}")

    print(f"\n🔧 Debug mode: {settings.DEBUG}")

    # Initialize database (agents, channels, DM channels)
    from core.database import SessionLocal
    from utils import initialize_database
    db = SessionLocal()
    try:
        initialize_database(db)
    finally:
        db.close()

    # Clear agent cache to ensure fresh instances with valid HTTP clients
    # This is critical for hot-reload scenarios where httpx.AsyncClient
    # connections become stale
    from agents.processor import clear_agent_cache
    clear_agent_cache()
    print("🔄 Agent cache cleared (agents will use current LLM provider)")

    # Warm Redis cache with frequently accessed data (Issue #47)
    from core.cache import warm_cache_on_startup
    from core.database import SessionLocal
    cache_db = SessionLocal()
    try:
        warm_cache_on_startup(cache_db)
        print("♨️  Redis cache warmed with default agents and channels")
    except Exception as e:
        print(f"⚠️  Cache warming failed: {e}")
    finally:
        cache_db.close()

    yield

    # Shutdown
    from agents.processor import cleanup_agent_cache
    await cleanup_agent_cache()
    print("👋 Shutting down RezNet AI...")


# Initialize FastAPI app
app = FastAPI(
    title="RezNet AI API",
    description="AI Agent Collaboration Platform - Local MVP",
    version="1.0.0-local",
    lifespan=lifespan
)

# CORS middleware for local development
app.add_middleware(
    CORSMiddleware,
    allow_origins=settings.CORS_ORIGINS.split(","),
    allow_credentials=True,
    allow_methods=["*"],
    allow_headers=["*"],
)


# Database Query Profiling Middleware
@app.middleware("http")
async def database_query_profiling_middleware(request: Request, call_next):
    """
    Middleware to profile database queries and API response times.

    Logs:
    - Total request processing time
    - Slow queries (> 100ms warning threshold)
    - Query count per request

    NFR Target: Database query time < 100ms (95th percentile)
    """
    from core.database import query_profiling_context

    start_time = time.time()

    # Process request
    response = await call_next(request)

    # Calculate total time
    process_time = (time.time() - start_time) * 1000  # Convert to ms

    # Get profiling data from context
    profiling = query_profiling_context.get()
    query_count = profiling["query_count"] if profiling else 0
    query_time = profiling["query_time"] if profiling else 0.0
    slow_queries = profiling["slow_queries"] if profiling else []

    # Add performance headers
    response.headers["X-Process-Time"] = f"{process_time:.2f}ms"
    response.headers["X-Query-Count"] = str(query_count)
    response.headers["X-Query-Time"] = f"{query_time:.2f}ms"

    # Log performance metrics
    if process_time > 1000:  # Log slow requests (> 1 second)
        logger.warning(
            f"SLOW REQUEST: {request.method} {request.url.path} - "
            f"Total: {process_time:.2f}ms, Queries: {query_count}, "
            f"Query Time: {query_time:.2f}ms"
        )
    elif process_time > 200:  # Log medium-slow requests (> 200ms)
        logger.info(
            f"Medium latency: {request.method} {request.url.path} - "
            f"{process_time:.2f}ms (queries: {query_count})"
        )

    # Log slow individual queries
    if slow_queries:
        for query_info in slow_queries:
            logger.warning(
                f"SLOW QUERY: {query_info['duration']:.2f}ms - {query_info['statement'][:200]}"
            )

    return response


# Mount Socket.IO app for WebSocket support
app.mount("/socket.io", socket_app)

# Include routers
app.include_router(channels.router, prefix="/api", tags=["channels"])
app.include_router(agents.router, prefix="/api", tags=["agents"])
app.include_router(agent_templates.router, prefix="/api", tags=["agent-templates"])
app.include_router(tasks.router, prefix="/api", tags=["tasks"])
app.include_router(workflows.router, prefix="/api", tags=["workflows"])
app.include_router(workspace.router, tags=["workspace"])
app.include_router(uploads.router, tags=["uploads"])
app.include_router(websocket_stats.router)  # WebSocket stats (Issue #47)


# Health check endpoint
@app.get("/api/health")
async def health_check():
    """Health check endpoint"""
    return {
        "status": "healthy",
        "service": "RezNet AI",
        "version": "1.0.0-local",
        "environment": "local-development"
    }


# System stats endpoint
@app.get("/api/stats")
async def get_stats():
    """Get system statistics"""
    from core.database import SessionLocal
    from models.database import Agent, Message, Task

    db = SessionLocal()
    try:
        total_agents = db.query(Agent).count()
        active_agents = db.query(Agent).filter(Agent.is_active == True).count()
        total_messages = db.query(Message).count()
        total_tasks = db.query(Task).count()
        pending_tasks = db.query(Task).filter(Task.status == 'pending').count()

        return {
            "agents": {
                "total": total_agents,
                "active": active_agents
            },
            "messages": {
                "total": total_messages
            },
            "tasks": {
                "total": total_tasks,
                "pending": pending_tasks
            }
        }
    finally:
        db.close()


# Reset endpoint (dev only)
@app.post("/api/reset")
async def reset_database():
    """Reset the local database (development only)"""
    if not settings.DEBUG:
        return JSONResponse(
            status_code=403,
            content={"error": "Reset only available in debug mode"}
        )

    # This would drop and recreate all tables
    # For safety, we'll just return a message
    return {
        "message": "Database reset not implemented. Use ./scripts/reset.sh instead",
        "hint": "Run: docker-compose down -v && docker-compose up -d"
    }


# LLM Configuration endpoint
@app.get("/api/llm-config")
async def get_llm_config():
    """
    Get current LLM provider configuration
    Returns information about configured providers and which one is active
    """
    return {
        "current_provider": settings.DEFAULT_LLM_PROVIDER,
        "providers": {
            "anthropic": {
                "available": bool(settings.ANTHROPIC_API_KEY),
                "default_model": settings.ANTHROPIC_DEFAULT_MODEL,
                "configured": bool(settings.ANTHROPIC_API_KEY)
            },
            "openai": {
                "available": bool(settings.OPENAI_API_KEY),
                "default_model": settings.OPENAI_DEFAULT_MODEL,
                "configured": bool(settings.OPENAI_API_KEY)
            },
            "ollama": {
                "available": settings.USE_OLLAMA,
                "default_model": settings.OLLAMA_DEFAULT_MODEL,
                "host": settings.OLLAMA_HOST,
                "configured": settings.USE_OLLAMA
            }
        },
        "note": "All agents will use the current_provider unless they have a per-agent override in their config"
    }


# Cache Performance Monitoring endpoint (Issue #47)
@app.get("/api/performance/cache")
async def get_cache_performance():
    """
    Get Redis cache performance metrics (Issue #47)

    Returns:
    - Cache hit/miss rates
    - Total operations
    - Connection status

    NFR Target: 60%+ reduction in repeated database queries
    """
    from core.cache import cache

    metrics = cache.get_metrics()

    return {
        "cache_metrics": metrics,
        "nfr_target": "60%+ cache hit rate for frequently accessed data",
        "recommendation": "Monitor hit_rate_percent - should be > 60% for optimal performance"
    }


# WebSocket Performance Monitoring endpoint (Issue #47)
@app.get("/api/performance/websocket")
async def get_websocket_performance():
    """
    Get WebSocket performance metrics (Issue #47)

    Returns:
    - Total messages sent
    - Payload size reduction statistics
    - Compression usage
    - Average message size

    NFR Target: 40%+ payload reduction, WebSocket latency < 100ms
    """
    from websocket.manager import manager

    stats = manager.get_stats()

    return {
        "websocket_metrics": stats,
        "active_connections": len(manager.active_connections),
        "nfr_target": "40%+ payload reduction, < 100ms latency",
        "recommendation": "Monitor reduction_percentage - should be > 40% for optimal bandwidth usage"
    }


# Database Performance Monitoring endpoint
@app.get("/api/performance/database")
async def get_database_performance():
    """
    Get database performance metrics (Issue #47)

    Returns:
    - Database connection pool stats
    - Index usage statistics
    - Table sizes
    - Query performance insights

    NFR Target: Database query time < 100ms (95th percentile)
    """
    from core.database import SessionLocal
    from sqlalchemy import text

    db = SessionLocal()
    try:
        # Connection pool stats
        pool_stats = {
            "pool_size": engine.pool.size(),
            "checked_in": engine.pool.checkedin(),
            "checked_out": engine.pool.checkedout(),
            "overflow": engine.pool.overflow(),
            "total_connections": engine.pool.size() + engine.pool.overflow()
        }

        # Index usage statistics
        index_usage_query = text("""
            SELECT
                schemaname,
                tablename,
                indexname,
                idx_scan as index_scans,
                idx_tup_read as tuples_read,
                idx_tup_fetch as tuples_fetched
            FROM pg_stat_user_indexes
            WHERE schemaname = 'public'
            ORDER BY idx_scan DESC
            LIMIT 20;
        """)

        index_usage = db.execute(index_usage_query).fetchall()
        index_stats = [
            {
                "table": row.tablename,
                "index": row.indexname,
                "scans": row.index_scans,
                "tuples_read": row.tuples_read,
                "tuples_fetched": row.tuples_fetched
            }
            for row in index_usage
        ]

        # Table sizes
        table_size_query = text("""
            SELECT
                tablename,
                pg_size_pretty(pg_total_relation_size(schemaname||'.'||tablename)) AS size,
                pg_total_relation_size(schemaname||'.'||tablename) AS size_bytes
            FROM pg_tables
            WHERE schemaname = 'public'
            ORDER BY pg_total_relation_size(schemaname||'.'||tablename) DESC;
        """)

        table_sizes = db.execute(table_size_query).fetchall()
        table_stats = [
            {
                "table": row.tablename,
                "size": row.size,
                "size_bytes": row.size_bytes
            }
            for row in table_sizes
        ]

        # Slow query log (if enabled)
        slow_queries_info = {
            "note": "Enable slow query logging in PostgreSQL for detailed analysis",
            "recommended_settings": {
                "log_min_duration_statement": "100ms",
                "log_statement": "all"
            }
        }

        return {
            "connection_pool": pool_stats,
            "index_usage": index_stats,
            "table_sizes": table_stats,
            "slow_queries": slow_queries_info,
            "nfr_target": "< 100ms per query (95th percentile)",
            "note": "Check response headers (X-Query-Time, X-Query-Count) on API endpoints for real-time profiling"
        }

    finally:
        db.close()


# Diagnostic endpoint for Ollama (dev only)
@app.get("/api/diagnostic/ollama")
async def diagnostic_ollama():
    """Test Ollama connectivity from FastAPI context (development only)"""
    if not settings.DEBUG:
        return JSONResponse(
            status_code=403,
            content={"error": "Diagnostic endpoints only available in debug mode"}
        )

    import httpx
    import logging
    logger = logging.getLogger(__name__)

    results = {}

    # Test 1: Direct httpx call with full URL
    try:
        logger.info("DIAGNOSTIC TEST 1: Direct POST with full URL")
        async with httpx.AsyncClient() as client:
            response = await client.post(
                f"{settings.OLLAMA_HOST}/api/generate",
                json={"model": settings.OLLAMA_DEFAULT_MODEL, "prompt": "Hello", "stream": False},
                timeout=30.0
            )
            results["test1_direct_full_url"] = {
                "status": response.status_code,
                "success": response.status_code == 200,
                "url": str(response.url),
                "response_preview": response.text[:200] if response.status_code == 200 else response.text
            }
    except Exception as e:
        results["test1_direct_full_url"] = {
            "error": str(e),
            "type": type(e).__name__
        }

    # Test 2: httpx with base_url (like LLMClient)
    try:
        logger.info("DIAGNOSTIC TEST 2: Using base_url pattern")
        async with httpx.AsyncClient(base_url=settings.OLLAMA_HOST, timeout=httpx.Timeout(30.0)) as client:
            response = await client.post(
                "/api/generate",
                json={"model": settings.OLLAMA_DEFAULT_MODEL, "prompt": "Hello", "stream": False}
            )
            results["test2_base_url"] = {
                "status": response.status_code,
                "success": response.status_code == 200,
                "url": str(response.url),
                "base_url": settings.OLLAMA_HOST,
                "response_preview": response.text[:200] if response.status_code == 200 else response.text
            }
    except Exception as e:
        results["test2_base_url"] = {
            "error": str(e),
            "type": type(e).__name__
        }

    # Test 3: build_request + send (exact LLMClient pattern)
    try:
        logger.info("DIAGNOSTIC TEST 3: build_request + send pattern")
        client = httpx.AsyncClient(base_url=settings.OLLAMA_HOST, timeout=httpx.Timeout(30.0))
        request = client.build_request(
            "POST",
            "/api/generate",
            json={"model": settings.OLLAMA_DEFAULT_MODEL, "prompt": "Hello", "stream": False}
        )
        logger.info(f"DIAGNOSTIC: Built request URL: {request.url}")
        response = await client.send(request)
        await client.aclose()

        results["test3_build_send"] = {
            "status": response.status_code,
            "success": response.status_code == 200,
            "url": str(response.url),
            "method": request.method,
            "headers": dict(request.headers),
            "response_preview": response.text[:200] if response.status_code == 200 else response.text
        }
    except Exception as e:
        results["test3_build_send"] = {
            "error": str(e),
            "type": type(e).__name__
        }
        if 'client' in locals():
            try:
                await client.aclose()
            except:
                pass

    # Test 4: Test through LLMClient directly
    try:
        logger.info("DIAGNOSTIC TEST 4: Through LLMClient")
        from agents.llm_client import LLMClient
        llm = LLMClient(provider="ollama", model=settings.OLLAMA_DEFAULT_MODEL)
        response = await llm.generate(prompt="Hello, this is a test", system="You are a helpful assistant")
        results["test4_llm_client"] = {
            "success": True,
            "response_length": len(response),
            "response_preview": response[:200]
        }
    except Exception as e:
        results["test4_llm_client"] = {
            "error": str(e),
            "type": type(e).__name__
        }

    return {
        "ollama_config": {
            "host": settings.OLLAMA_HOST,
            "model": settings.OLLAMA_DEFAULT_MODEL,
            "use_ollama": settings.USE_OLLAMA,
            "default_provider": settings.DEFAULT_LLM_PROVIDER
        },
        "tests": results
    }


# Root endpoint
@app.get("/")
async def root():
    """Root endpoint"""
    return {
        "service": "RezNet AI",
        "version": "1.0.0-local",
        "status": "running",
        "docs": "/docs",
        "health": "/api/health"
    }


if __name__ == "__main__":
    import uvicorn

    uvicorn.run(
        "main:app",
        host=settings.BACKEND_HOST,
        port=settings.BACKEND_PORT,
        reload=settings.HOT_RELOAD,
        log_level=settings.LOG_LEVEL.lower()
    )<|MERGE_RESOLUTION|>--- conflicted
+++ resolved
@@ -12,11 +12,7 @@
 import time
 import logging
 
-<<<<<<< HEAD
-from routers import channels, agents, tasks, workflows, workspace, uploads, websocket_stats
-=======
-from routers import channels, agents, tasks, workflows, workspace, uploads, agent_templates
->>>>>>> 1b5dcf0a
+from routers import channels, agents, tasks, workflows, workspace, uploads, websocket_stats, agent_templates
 from websocket import manager as websocket_manager  # Import full module to register event handlers
 from websocket.manager import socket_app
 from core.database import engine, Base
