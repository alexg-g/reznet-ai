--- conflicted
+++ resolved
@@ -7,11 +7,8 @@
 sqlalchemy>=2.0.30
 psycopg2-binary>=2.9.9
 alembic>=1.13.0
-<<<<<<< HEAD
 redis>=5.0.0
-=======
 pgvector>=0.2.4  # Vector similarity search for semantic memory
->>>>>>> 1b5dcf0a
 
 # Configuration & validation
 pydantic>=2.9.0
